import os
import sys

import pytest
from mock import patch
import pytest

from pkglib.scripts import pyinstall


<<<<<<< HEAD
@pytest.mark.xfail
=======
@pytest.mark.skipif('TRAVIS' in os.environ,
                    reason="Our monkey patch doesn't work with the version of setuptools on Travis. FIXME.")
>>>>>>> 9632f615
def test_pyinstall_respects_i_flag():
    """Ensure that pyinstall allows us to override the PyPI URL with -i,
    even if it's already set in the config.

    """
    pypi_url = "http://some-pypi-host/simple"
    package_name = "some-package"
    expected_url = "%s/%s/" % (pypi_url, package_name)

    class OpenedCorrectUrl(Exception): pass

    def fake_urlopen(request, *args, **kwargs):
        assert request.get_full_url() == expected_url

        # We don't actually want pyinstall to install anything, so we
        # raise an exception so we terminate here.
        raise OpenedCorrectUrl()
<<<<<<< HEAD

    with patch('urllib2.urlopen', fake_urlopen):
=======
    
    with patch('setuptools.package_index.urllib2.urlopen', fake_urlopen):
>>>>>>> 9632f615

        # Call pyinstall with the -i flag.
        args = ['pyinstall', '-i', pypi_url, package_name]
        with patch.object(sys, 'argv', args):

            try:
                pyinstall.main()
            except OpenedCorrectUrl:
                pass<|MERGE_RESOLUTION|>--- conflicted
+++ resolved
@@ -8,12 +8,8 @@
 from pkglib.scripts import pyinstall
 
 
-<<<<<<< HEAD
-@pytest.mark.xfail
-=======
 @pytest.mark.skipif('TRAVIS' in os.environ,
                     reason="Our monkey patch doesn't work with the version of setuptools on Travis. FIXME.")
->>>>>>> 9632f615
 def test_pyinstall_respects_i_flag():
     """Ensure that pyinstall allows us to override the PyPI URL with -i,
     even if it's already set in the config.
@@ -31,14 +27,8 @@
         # We don't actually want pyinstall to install anything, so we
         # raise an exception so we terminate here.
         raise OpenedCorrectUrl()
-<<<<<<< HEAD
 
-    with patch('urllib2.urlopen', fake_urlopen):
-=======
-    
     with patch('setuptools.package_index.urllib2.urlopen', fake_urlopen):
->>>>>>> 9632f615
-
         # Call pyinstall with the -i flag.
         args = ['pyinstall', '-i', pypi_url, package_name]
         with patch.object(sys, 'argv', args):
