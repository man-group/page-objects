--- conflicted
+++ resolved
@@ -1,12 +1,5 @@
 from mock import Mock
-
-<<<<<<< HEAD
-from mock import Mock, patch
-
-from pkglib_util.six.moves import builtins, cStringIO  # @UnresolvedImport
-=======
-from pkglib.six.moves import cStringIO
->>>>>>> cf3299a5
+from pkglib_util.six.moves import cStringIO  # @UnresolvedImport
 
 
 class Req(object):
