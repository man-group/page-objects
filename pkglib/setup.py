--- conflicted
+++ resolved
@@ -6,11 +6,6 @@
 
 from pkglib.setuptools import dist, setup
 
-<<<<<<< HEAD
-=======
-from distutils import log
->>>>>>> 2d8c3dfd
-
 def fetch_build_eggs(requires, dist):
     return Distribution.fetch_build_eggs(dist, requires)
 
